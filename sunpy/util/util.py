--- conflicted
+++ resolved
@@ -216,11 +216,7 @@
 
     def __call__(self, func):
         def newFunc(*args, **kwargs):
-<<<<<<< HEAD
-            warnings.warn("Call to deprecated function %s. \n %s" % (
-=======
             warnings.warn("Call to deprecated function {0}. \n {1}".format(
->>>>>>> af317215
                                                                 func.__name__,
                                                                 self.message),
                           category=Warning, stacklevel=2)
