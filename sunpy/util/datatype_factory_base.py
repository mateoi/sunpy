class BasicRegistrationFactory(object):
    """ Generalized registerable factory type.

    Widgets (classes) can be registered with an instance of this class.
    Arguments to the factory's `__call__` method are then passed to a function
    specified by the registered factory, which validates the input and returns
    a instance of the class that best matches the inputs.

    Attributes
    ----------

    registry : dict
        Dictionary mapping classes (key) to function (value) which validates
        input.

    default_widget_type : type
        Class of the default widget.  Defaults to None.

    validation_functions : list of strings
        List of function names that are valid validation functions.

    Parameters
    ----------

    default_widget_type : type, optional

    additional_validation_functions : list of strings, optional
        List of strings corresponding to additional validation function names.

<<<<<<< HEAD
    Methods
    -------

    register
        Method for registering a class with the factory.

=======
>>>>>>> ecf39935
    Notes
    -----

    * A valid validation function must be a classmethod of the registered widget
      and it must return True or False.

    """

    def __init__(self, default_widget_type=None, additional_validation_functions=[]):

        self.registry = dict()

        self.default_widget_type = default_widget_type

        self.validation_functions = ['_factory_validation_function'] + additional_validation_functions

    def __call__(self, *args, **kwargs):
        """ Method for running the factory.

        Arguments args and kwargs are passed through to the validation
        function and to the constructor for the final type.
        """

        # Any preprocessing and massaging of inputs can happen here

        return self._check_registered_widget(*args, **kwargs)

    def _check_registered_widget(self, *args, **kwargs):
        """ Implementation of a basic check to see if arguments match a widget."""

        candidate_widget_types = list()

        for key in self.registry:

            # Call the registered validation function for each registered class
            if self.registry[key](*args, **kwargs):
                candidate_widget_types.append(key)

        n_matches = len(candidate_widget_types)

        if n_matches == 0:
            if self.default_widget_type is None:
                raise NoMatchError("No types match specified arguments and no default is set.")
            else:
                candidate_widget_types = [self.default_widget_type]
        elif n_matches > 1:
            raise MultipleMatchError("Too many candidate types idenfitied ({0}).  Specify enough keywords to guarantee unique type identification.".format(n_matches))

        # Only one is found
        WidgetType = candidate_widget_types[0]

        return WidgetType(*args, **kwargs)

    def register(self, WidgetType, validation_function=None, is_default=False):
        """ Register a widget with the factory.

        If `validation_function` is not specified, tests `WidgetType` for
        existence of any function in in the list `self.validation_functions`,
        which is a list of strings which must be callable class attribut

        Parameters
        ----------

        WidgetType : type
            Widget to register.

        validation_function : function, optional
            Function to validate against.  Defaults to None, which indicates
            that a classmethod in validation_functions is used.

        is_default : bool, optional
            Sets WidgetType to be the default widget.

        """
        if is_default:
            self.default_widget_type = WidgetType

        elif validation_function is not None:
            if not callable(validation_function):
                raise AttributeError("Keyword argument 'validation_function' must be callable.")

            self.registry[WidgetType] = validation_function

        else:
            found = False
            for vfunc_str in self.validation_functions:
                if hasattr(WidgetType, vfunc_str):
                    vfunc = getattr(WidgetType, vfunc_str)

                    # check if classmethod: stackoverflow #19227724
                    _classmethod = vfunc.__self__ is WidgetType

                    if _classmethod:
                        self.registry[WidgetType] = vfunc
                        found = True
                        break
                    else:
                        raise ValidationFunctionError("{0}.{1} must be a classmethod.".format(WidgetType.__name__, vfunc_str))

            if not found:
                raise ValidationFunctionError("No proper validation function for class {0} found.".format(WidgetType.__name__))

    def unregister(self, WidgetType):
        """ Remove a widget from the factory's registry."""
        self.registry.pop(WidgetType)


class NoMatchError(StandardError):
    """Exception for when no candidate class is found."""


class MultipleMatchError(StandardError):
    """Exception for when too many candidate classes are found."""


class ValidationFunctionError(AttributeError):
    """Exception for when no candidate class is found."""<|MERGE_RESOLUTION|>--- conflicted
+++ resolved
@@ -27,15 +27,6 @@
     additional_validation_functions : list of strings, optional
         List of strings corresponding to additional validation function names.
 
-<<<<<<< HEAD
-    Methods
-    -------
-
-    register
-        Method for registering a class with the factory.
-
-=======
->>>>>>> ecf39935
     Notes
     -----
 
