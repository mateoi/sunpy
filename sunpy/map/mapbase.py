"""
Map is a generic Map class from which all other Map classes inherit from.
"""
from __future__ import absolute_import

#pylint: disable=E1101,E1121,W0404,W0613
__authors__ = ["Russell Hewett, Stuart Mumford, Keith Hughitt, Steven Christe"]
__email__ = "stuart@mumford.me.uk"

import os
from copy import copy
import warnings

import numpy as np
import matplotlib.pyplot as plt
import scipy.ndimage.interpolation
from matplotlib import patches
from matplotlib import colors
from matplotlib import cm

import astropy.nddata

try:
    import sunpy.image.Crotate as Crotate
except ImportError:
    pass

import sunpy.io as io
import sunpy.wcs as wcs
from sunpy.util import to_signed, Deprecated
from sunpy.visualization import toggle_pylab
# from sunpy.io import read_file, read_file_header
from sunpy.sun import constants
from sunpy.time import parse_time, is_time
from sunpy.image.rescale import reshape_image_to_4d_superpixel
from sunpy.image.rescale import resample as sunpy_image_resample

#from sunpy.util.cond_dispatch import ConditionalDispatch
#from sunpy.util.create import Parent

__all__ = ['MapBase', 'GenericMap']

"""
Questions
---------
* Should we use Helioviewer or VSO's data model? (e.g. map.meas, map.wavelength
or something else?)
* Should 'center' be renamed to 'offset' and crpix1 & 2 be used for 'center'?
"""

class GenericMap(astropy.nddata.NDData):
    """
    A Generic spatially-aware 2D data array

    Parameters
    ----------
    data : numpy.ndarray, list
        A 2d list or ndarray containing the map data
    header : dict
        A dictionary of the original image header tags

    Examples
    --------
    >>> aia = sunpy.make_map(sunpy.AIA_171_IMAGE)
    >>> aia.T
    AIAMap([[ 0.3125,  1.    , -1.1875, ..., -0.625 ,  0.5625,  0.5   ],
    [-0.0625,  0.1875,  0.375 , ...,  0.0625,  0.0625, -0.125 ],
    [-0.125 , -0.8125, -0.5   , ..., -0.3125,  0.5625,  0.4375],
    ...,
    [ 0.625 ,  0.625 , -0.125 , ...,  0.125 , -0.0625,  0.6875],
    [-0.625 , -0.625 , -0.625 , ...,  0.125 , -0.0625,  0.6875],
    [ 0.    ,  0.    , -1.1875, ...,  0.125 ,  0.    ,  0.6875]])
    >>> aia.units['x']
    'arcsec'
    >>> aia.peek()

    References
    ----------
    | http://docs.scipy.org/doc/numpy/reference/arrays.classes.html
    | http://docs.scipy.org/doc/numpy/user/basics.subclassing.html
    | http://docs.scipy.org/doc/numpy/reference/ufuncs.html
    | http://www.scipy.org/Subclasses

    """

    def __init__(self, data, header, **kwargs):

        astropy.nddata.NDData.__init__(self, data, meta=header, **kwargs)

        # Correct possibly missing meta keywords
        self._fix_date()
        self._fix_naxis()

        # Setup some attributes
        self._name = self.observatory + " " + str(self.measurement)
        self._nickname = self.detector

        # Visualization attributes
        self.cmap = cm.gray

        # Validate header
        # TODO: This should be a function of the header, not of the map
        self._validate()

        self.norm = self._get_norm()

    def __getitem__(self, key):
        """ This should allow indexing by physical coordinate """
        raise NotImplementedError(
    "The ability to index Map by physical coordinate is not yet implemented.")

    def __repr__(self):
        if not hasattr(self, 'observatory'):
            return self.data.__repr__()
        return (
"""SunPy %s
---------
Observatory:\t %s
Instrument:\t %s
Detector:\t %s
Measurement:\t %s
Obs Date:\t %s
dt:\t\t %f
Dimension:\t [%d, %d]
[dx, dy] =\t [%f, %f]

""" % (self.__class__.__name__,
       self.observatory, self.instrument, self.detector, self.measurement,
       self.date, self.exposure_time,
       self.data.shape[1], self.data.shape[0], self.scale['x'], self.scale['y'])
     + self.data.__repr__())


    #Some numpy extraction
    @property
    def shape(self):
        return self.data.shape

    @property
    def dtype(self):
        return self.data.dtype

    @property
    def size(self):
        return self.data.size

    @property
    def ndim(self):
        return self.data.ndim

    def std(self, *args, **kwargs):
        return self.data.std(*args, **kwargs)

    def mean(self, *args, **kwargs):
        return self.data.mean(*args, **kwargs)

    def min(self, *args, **kwargs):
        return self.data.min(*args, **kwargs)

    def max(self, *args, **kwargs):
        return self.data.max(*args, **kwargs)

# #### Keyword attribute and other attribute definitions #### #

    @property
    def name(self):
        """Human-readable description of map-type"""
        return self._name
    @name.setter
    def name(self, n):
        self._name = n

    @property
    def nickname(self):
        """An abbreviated human-readable description of the map-type; part of the Helioviewer data model"""
        return self._nickname
    @nickname.setter
    def nickname(self, n):
        self._nickname = n

    @property
    def date(self):
        """Image observation time"""
        return self.meta.get('date-obs', None)
#    @date.setter
#    def date(self, new_date):
#        self.meta['date-obs'] = new_date
#        #propagate change to malformed FITS keywords
#        if is_time(self.meta.get('date_obs', None)):
#            self.meta['date_obs'] = new_date

    @property
    def detector(self):
        """Detector name"""
        return self.meta.get('detector', "")

    @property
    def dsun(self):
        """The observer distance from the Sun."""
        return self.meta.get('dsun_obs', constants.au)

    @property
    def exposure_time(self):
        """Exposure time of the image in seconds."""
        return self.meta.get('exptime', 0.0)

    @property
    def instrument(self):
        """Instrument name"""
        return self.meta.get('instrume', "")

    @property
    def measurement(self):
        """Measurement name, defaults to the wavelength of image"""
        return self.meta.get('wavelnth', "")

    @property
    def wavelength(self):
        """wavelength of the observation"""
        return self.meta.get('wavelnth', "")

    @property
    def observatory(self):
        """Observatory or Telescope name"""
        return self.meta.get('obsrvtry', self.meta.get('telescop', ""))

    @property
    def xrange(self):
        """Return the X range of the image in arcsec from edge to edge."""
        xmin = self.center['x'] - self.shape[1] / 2. * self.scale['x']
        xmax = self.center['x'] + self.shape[1] / 2. * self.scale['x']
        return [xmin, xmax]

    @property
    def yrange(self):
        """Return the Y range of the image in arcsec from edge to edge."""
        ymin = self.center['y'] - self.shape[0] / 2. * self.scale['y']
        ymax = self.center['y'] + self.shape[0] / 2. * self.scale['y']
        return [ymin, ymax]

    @property
    def center(self):
        """
        X and Y coordinate of the center of the map in units.

        Usually represents the offset between the center of the Sun and the
        center of the map.
        """
        return {'x': wcs.get_center(self.shape[1], self.scale['x'],
                                    self.reference_pixel['x'],
                                    self.reference_coordinate['x']),
                'y': wcs.get_center(self.shape[0], self.scale['y'],
                                    self.reference_pixel['y'],
                                    self.reference_coordinate['y']),}

    @property
    def rsun_meters(self):
        """Radius of the sun in meters"""
        return self.meta.get('rsun_ref', constants.radius)

    @property
    def rsun_arcseconds(self):
        """Radius of the sun in arcseconds"""
        return self.meta.get('rsun_obs', self.meta.get('solar_r',
                                         self.meta.get('radius', constants.average_angular_size)))

    @property
    def coordinate_system(self):
        """Coordinate system used for x and y axes (ctype1/2)"""
        return {'x': self.meta.get('ctype1', 'HPLN-TAN'),
                'y': self.meta.get('ctype2', 'HPLT-TAN'),}

    @property
    def carrington_longitude(self):
        """Carrington longitude (crln_obs)"""
        return self.meta.get('crln_obs', 0.)

    @property
    def heliographic_latitude(self):
        """Heliographic latitude in degrees"""
        return self.meta.get('hglt_obs', self.meta.get('crlt_obs',
                                         self.meta.get('solar_b0', 0.)))

    @property
    def heliographic_longitude(self):
        """Heliographic longitude in degrees"""
        return self.meta.get('hgln_obs', 0.)

    @property
    def reference_coordinate(self):
        """Reference point WCS axes in data units (crval1/2)"""
        return {'x': self.meta.get('crval1', 0.),
                'y': self.meta.get('crval2', 0.),}

    @property
    def reference_pixel(self):
        """Reference point axes in pixels (crpix1/2)"""
        return {'x': self.meta.get('crpix1', (self.meta.get('naxis1') + 1) / 2.),
                'y': self.meta.get('crpix2', (self.meta.get('naxis2') + 1) / 2.),}

    @property
    def scale(self):
        """Image scale along the x and y axes in units/pixel (cdelt1/2)"""
        return {'x': self.meta.get('cdelt1', 1.),
                'y': self.meta.get('cdelt2', 1.),}

    @property
    def units(self):
        """Image coordinate units along the x and y axes (cunit1/2)."""
        return {'x': self.meta.get('cunit1', 'arcsec'),
                'y': self.meta.get('cunit2', 'arcsec'),}

    #TODO: This needs to be WCS compliant!
    @property
    def rotation_angle(self):
        """The Rotation angle of each axis"""
        return {'x': self.meta.get('crota1', 0.),
                'y': self.meta.get('crota2', 0.),}

# #### Miscellaneous #### #

    def _fix_date(self):
        # Check commonly used but non-standard FITS keyword for observation time
        # and correct the keyword if we can.  Keep updating old one for
        # backwards compatibility.
        if is_time(self.meta.get('date_obs', None)):
            self.meta['date-obs'] = self.meta['date_obs']

    def _fix_naxis(self):
        # If naxis is not specified, get it from the array shape
        if 'naxis1' not in self.meta:
            self.meta['naxis1'] = self.shape[1]
        if 'naxis2' not in self.meta:
            self.meta['naxis2'] = self.shape[0]
        if 'naxis' not in self.meta:
            self.meta['naxis'] = self.ndim

    def _fix_bitpix(self):
        # Bit-depth
        #
        #   8    Character or unsigned binary integer
        #  16    16-bit twos-complement binary integer
        #  32    32-bit twos-complement binary integer
        # -32    IEEE single precision floating point
        # -64    IEEE double precision floating point
        #
        if 'bitpix' not in self.meta:
            float_fac = -1 if self.dtype.kind == "f" else 1
            self.meta['bitpix'] = float_fac * 8 * self.dtype.itemsize

    def _validate(self):
        """Validates the meta-information associated with a Map.

        This function includes very basic validation checks which apply to
        all of the kinds of files that SunPy can read. Datasource-specific
        validation should be handled in the relevant file in the
        sunpy.map.sources package."""
#        if (self.dsun <= 0 or self.dsun >= 40 * constants.au):
#            raise InvalidHeaderInformation("Invalid value for DSUN")
        pass

# #### Data conversion routines #### #

    def data_to_pixel(self, value, dim):
        """Convert pixel-center data coordinates to pixel values"""
        #TODO: This function should be renamed. It is confusing as data
        # coordinates are in something like arcsec but this function just changes how you
        # count pixels
        if dim not in ['x', 'y']:
            raise ValueError("Invalid dimension. Must be one of 'x' or 'y'.")

        size = self.shape[dim == 'x']  # 1 if dim == 'x', 0 if dim == 'y'.

        return (value - self.center[dim]) / self.scale[dim] + ((size - 1) / 2.)

    def pixel_to_data(self, x=None, y=None):
        """Convert from pixel coordinates to data coordinates (e.g. arcsec)"""
        width = self.shape[1]
        height = self.shape[0]

        if (x is not None) & (x > width-1):
            raise ValueError("X pixel value larger than image width (%s)." % width)
        if (x is not None) & (y > height-1):
            raise ValueError("Y pixel value larger than image height (%s)." % height)
        if (x is not None) & (x < 0):
            raise ValueError("X pixel value cannot be less than 0.")
        if (x is not None) & (y < 0):
            raise ValueError("Y pixel value cannot be less than 0.")

        scale = np.array([self.scale['x'], self.scale['y']])
        crpix = np.array([self.reference_pixel['x'], self.reference_pixel['y']])
        crval = np.array([self.reference_coordinate['x'], self.reference_coordinate['y']])
        coordinate_system = [self.coordinate_system['x'], self.coordinate_system['y']]
        x,y = wcs.convert_pixel_to_data(self.shape, scale, crpix, crval, x = x, y = y)

        return x, y

# #### I/O routines #### #

    def save(self, filepath, filetype='auto', **kwargs):
        """Saves the SunPy Map object to a file.

        Currently SunPy can only save files in the FITS format. In the future
        support will be added for saving to other formats.

        Parameters
        ----------
        filepath : string
            Location to save file to.

        filetype : string
            'auto' or any supported file extension
        """
        io.write_file(filepath, self.data, self.meta, filetype=filetype,
                      **kwargs)

# #### Image processing routines #### #

    def resample(self, dimensions, method='linear'):
        """Returns a new Map that has been resampled up or down

        Arbitrary resampling of the Map to new dimension sizes.

        Uses the same parameters and creates the same co-ordinate lookup points
        as IDL''s congrid routine, which apparently originally came from a
        VAX/VMS routine of the same name.

        Parameters
        ----------
        dimensions : tuple
            Dimensions that new Map should have.
            Note: the first argument corresponds to the 'x' axis and the second
            argument corresponds to the 'y' axis.
        method : {'neighbor' | 'nearest' | 'linear' | 'spline'}
            Method to use for resampling interpolation.
                * neighbor - Closest value from original data
                * nearest and linear - Uses n x 1-D interpolations using
                  scipy.interpolate.interp1d
                * spline - Uses ndimage.map_coordinates

        Returns
        -------
        out : Map
            A new Map which has been resampled to the desired dimensions.

        References
        ----------
        | http://www.scipy.org/Cookbook/Rebinning (Original source, 2011/11/19)
        """

        # Note: because the underlying ndarray is transposed in sense when
        #   compared to the Map, the ndarray is transposed, resampled, then
        #   transposed back
        # Note: "center" defaults to True in this function because data
        #   coordinates in a Map are at pixel centers

        # Make a copy of the original data and perform resample
        new_data = sunpy_image_resample(self.data.copy().T, dimensions,
                                    method, center=True)
        new_data = new_data.T

        # Note that 'x' and 'y' correspond to 1 and 0 in self.shape,
        # respectively
        scale_factor_x = (float(self.shape[1]) / dimensions[0])
        scale_factor_y = (float(self.shape[0]) / dimensions[1])

        # Update image scale and number of pixels
        new_meta = self.meta.copy()

        # Update metadata
        new_meta['cdelt1'] *= scale_factor_x
        new_meta['cdelt2'] *= scale_factor_y
        new_meta['crpix1'] = (dimensions[0] + 1) / 2.
        new_meta['crpix2'] = (dimensions[1] + 1) / 2.
        new_meta['crval1'] = self.center['x']
        new_meta['crval2'] = self.center['y']

        # Create new map instance
        MapType = type(self)
        return MapType(new_data, new_meta)

    def rotate(self, angle, scale=1.0, rotation_center=None, recenter=True,
               missing=0.0, interpolation='bicubic', interp_param=-0.5):
        """Returns a new rotated, rescaled and shifted map.

        Parameters
        ----------
        angle: float
           The angle to rotate the image by (radians)
        scale: float
           A scale factor for the image, default is no scaling
        rotation_center: tuple
           The point in the image to rotate around (Axis of rotation).
           Default: center of the array
        recenter: bool, or array-like
           Move the centroid (axis of rotation) to the center of the array
           or recenter coords.
           Default: True, recenter to the center of the array.
        missing: float
           The numerical value to fill any missing points after rotation.
           Default: 0.0
        interpolation: {'nearest' | 'bilinear' | 'spline' | 'bicubic'}
            Interpolation method to use in the transform.
            Spline uses the
            scipy.ndimage.interpolation.affline_transform routine.
            nearest, bilinear and bicubic all replicate the IDL rot() function.
            Default: 'bicubic'
        interp_par: Int or Float
            Optional parameter for controlling the interpolation.
            Spline interpolation requires an integer value between 1 and 5 for
            the degree of the spline fit.
            Default: 3
            BiCubic interpolation requires a flaot value between -1 and 0.
            Default: 0.5
            Other interpolation options ingore the argument.

        Returns
        -------
        New rotated, rescaled, translated map

        Notes
        -----
        Apart from interpolation='spline' all other options use a compiled
        C-API extension. If for some reason this is not compiled correctly this
        routine will fall back upon the scipy implementation of order = 3.
        For more infomation see:
        http://sunpy.readthedocs.org/en/latest/guide/troubleshooting.html#crotate-warning
        """

        #Interpolation parameter Sanity
        assert interpolation in ['nearest','spline','bilinear','bicubic']
        #Set defaults based on interpolation
        if interp_param is None:
            if interpolation is 'spline':
                interp_param = 3
            elif interpolation is 'bicubic':
                interp_param = 0.5
            else:
                interp_param = 0 #Default value for nearest or bilinear

        #Make sure recenter is a vector with shape (2,1)
        if not isinstance(recenter, bool):
            recenter = np.array(recenter).reshape(2,1)

        #Define Size and center of array
        center = (np.array(self.data.shape)-1)/2.0

        #If rotation_center is not set (None or False),
        #set rotation_center to the center of the image.
        if rotation_center is None:
            rotation_center = center
        else:
            #Else check rotation_center is a vector with shape (2,1)
            rotation_center = np.array(rotation_center).reshape(2,1)

        #recenter to the rotation_center if recenter is True
        if isinstance(recenter, bool):
            #if rentre is False then this will be (0,0)
            shift = np.array(rotation_center) - np.array(center)
        else:
            #recenter to recenter vector otherwise
            shift = np.array(recenter) - np.array(center)

        image = self.data.copy()

        #Calulate the parameters for the affline_transform
        c = np.cos(angle)
        s = np.sin(angle)
        mati = np.array([[c, s],[-s, c]]) / scale   # res->orig
        center = np.array([center]).transpose()  # the center of rotn
        shift = np.array([shift]).transpose()    # the shift
        kpos = center - np.dot(mati, (center + shift))
        # kpos and mati are the two transform constants, kpos is a 2x2 array
        rsmat, offs =  mati, np.squeeze((kpos[0,0], kpos[1,0]))

        if interpolation == 'spline':
            # This is the scipy call
            data = scipy.ndimage.interpolation.affine_transform(image, rsmat,
                           offset=offs, order=interp_param, mode='constant',
                           cval=missing)
        else:
            #Use C extension Package
            if not 'Crotate' in globals():
                warnings.warn("""The C extension sunpy.image.Crotate is not
installed, falling back to the interpolation='spline' of order=3""" ,Warning)
                data = scipy.ndimage.interpolation.affine_transform(image, rsmat,
                           offset=offs, order=3, mode='constant',
                           cval=missing)
            #Set up call parameters depending on interp type.
            if interpolation == 'nearest':
                interp_type = Crotate.NEAREST
            elif interpolation == 'bilinear':
                interp_type = Crotate.BILINEAR
            elif interpolation == 'bicubic':
                interp_type = Crotate.BICUBIC
            #Make call to extension
            data = Crotate.affine_transform(image,
                                      rsmat, offset=offs,
                                      kernel=interp_type, cubic=interp_param,
                                      mode='constant', cval=missing)

        #Return a new map
        #Copy Header
        meta = self.meta.copy()

        # Create new map instance
        MapType = type(self)
        return MapType(data, meta)

    def submap(self, range_a, range_b, units="data"):
        """Returns a submap of the map with the specified range

        Parameters
        ----------
        range_a : list
            The range of the Map to select across either the x axis.
        range_b : list
            The range of the Map to select across either the y axis.
        units : {'data' | 'pixels'}, optional
            The units for the supplied ranges.

        Returns
        -------
        out : Map
            A new map instance is returned representing to specified sub-region

        Examples
        --------
        >>> aia.submap([-5,5],[-5,5])
        AIAMap([[ 341.3125,  266.5   ,  329.375 ,  330.5625,  298.875 ],
        [ 347.1875,  273.4375,  247.4375,  303.5   ,  305.3125],
        [ 322.8125,  302.3125,  298.125 ,  299.    ,  261.5   ],
        [ 334.875 ,  289.75  ,  269.25  ,  256.375 ,  242.3125],
        [ 273.125 ,  241.75  ,  248.8125,  263.0625,  249.0625]])

        >>> aia.submap([0,5],[0,5], units='pixels')
        AIAMap([[ 0.3125, -0.0625, -0.125 ,  0.    , -0.375 ],
        [ 1.    ,  0.1875, -0.8125,  0.125 ,  0.3125],
        [-1.1875,  0.375 , -0.5   ,  0.25  , -0.4375],
        [-0.6875, -0.3125,  0.8125,  0.0625,  0.1875],
        [-0.875 ,  0.25  ,  0.1875,  0.    , -0.6875]])
        """
        if units is "data":
            # Check edges (e.g. [:512,..] or [:,...])
            if range_a[0] is None:
                range_a[0] = self.xrange[0]
            if range_a[1] is None:
                range_a[1] = self.xrange[1]
            if range_b[0] is None:
                range_b[0] = self.yrange[0]
            if range_b[1] is None:
                range_b[1] = self.yrange[1]

            #x_pixels = [self.data_to_pixel(elem, 'x') for elem in range_a]
            x_pixels = [np.ceil(self.data_to_pixel(range_a[0], 'x')),
                        np.floor(self.data_to_pixel(range_a[1], 'x')) + 1]
            #y_pixels = [self.data_to_pixel(elem, 'y') for elem in range_b]
            y_pixels = [np.ceil(self.data_to_pixel(range_b[0], 'y')),
                        np.floor(self.data_to_pixel(range_b[1], 'y')) + 1]
        elif units is "pixels":
            # Check edges
            if range_a[0] is None:
                range_a[0] = 0
            if range_a[1] is None:
                range_a[1] = self.shape[1]
            if range_b[0] is None:
                range_b[0] = 0
            if range_b[1] is None:
                range_b[1] = self.shape[0]

            x_pixels = range_a
            y_pixels = range_b
        else:
            raise ValueError(
                "Invalid unit. Must be one of 'data' or 'pixels'")


        # Get ndarray representation of submap
        xslice = slice(x_pixels[0], x_pixels[1])
        yslice = slice(y_pixels[0], y_pixels[1])
        new_data = self.data[yslice, xslice].copy()

        # Make a copy of the header with updated centering information
        new_meta = self.meta.copy()
        new_meta['crpix1'] = self.reference_pixel['x'] - x_pixels[0]
        new_meta['crpix2'] = self.reference_pixel['y'] - y_pixels[0]
        new_meta['naxis1'] = new_data.shape[1]
        new_meta['naxis2'] = new_data.shape[0]

        # Create new map instance
        MapType = type(self)
        return MapType(new_data, new_meta)

    def superpixel(self, dimensions, method='sum'):
        """Returns a new map consisting of superpixels formed from the
        original data.  Useful for increasing signal to noise ratio in images.

        Parameters
        ----------
        dimensions : tuple
            One superpixel in the new map is equal to (dimension[0],
            dimension[1]) pixels of the original map
            Note: the first argument corresponds to the 'x' axis and the second
            argument corresponds to the 'y' axis.
        method : {'sum' | 'average'}
            What each superpixel represents compared to the original data
                * sum - add up the original data
                * average - average the sum over the number of original pixels

        Returns
        -------
        out : Map
            A new Map which has superpixels of the required size.

        References
        ----------
        | http://mail.scipy.org/pipermail/numpy-discussion/2010-July/051760.html
        """

        # Note: because the underlying ndarray is transposed in sense when
        #   compared to the Map, the ndarray is transposed, resampled, then
        #   transposed back
        # Note: "center" defaults to True in this function because data
        #   coordinates in a Map are at pixel centers

        # Make a copy of the original data and perform reshaping
        reshaped = reshape_image_to_4d_superpixel(self.data.copy().T,
                                                  dimensions)
        if method == 'sum':
            new_data = reshaped.sum(axis=3).sum(axis=1)
        elif method == 'average':
            new_data = ((reshaped.sum(axis=3).sum(axis=1)) /
                    np.float32(dimensions[0] * dimensions[1]))
        new_data = new_data.T


        # Update image scale and number of pixels
        new_meta = self.meta.copy()

        # Note that 'x' and 'y' correspond to 1 and 0 in self.shape,
        # respectively
        new_nx = self.shape[1] / dimensions[0]
        new_ny = self.shape[0] / dimensions[1]

        # Update metadata
        new_meta['cdelt1'] = dimensions[0] * self.scale['x']
        new_meta['cdelt2'] = dimensions[1] * self.scale['y']
        new_meta['crpix1'] = (new_nx + 1) / 2.
        new_meta['crpix2'] = (new_ny + 1) / 2.
        new_meta['crval1'] = self.center['x']
        new_meta['crval2'] = self.center['y']

        # Create new map instance
        MapType = type(self)
        return MapType(new_data, new_meta)

# #### Visualization #### #

    def draw_grid(self, axes=None, grid_spacing=20, **kwargs):
        """Draws a grid over the surface of the Sun

        Parameters
        ----------
        axes: matplotlib.axes object or None
        Axes to plot limb on or None to use current axes.

        grid_spacing: float
            Spacing (in degrees) for longitude and latitude grid.

        Returns
        -------
        matplotlib.axes object

        Notes
        -----
        keyword arguments are passed onto matplotlib.pyplot.plot
        """

        if not axes:
            axes = plt.gca()

        x, y = self.pixel_to_data()
        rsun = self.rsun_meters
        dsun = self.dsun

        b0 = self.heliographic_latitude
        l0 = self.heliographic_longitude
        units = [self.units['x'], self.units['y']]

        #Prep the plot kwargs
        plot_kw = {'color':'white',
                   'linestyle':'dotted',
                   'zorder':100}
        plot_kw.update(kwargs)

        #TODO: This function could be optimized. Does not need to convert the entire image
        # coordinates
        #lon_self, lat_self = wcs.convert_hpc_hg(rsun, dsun, angle_units = units[0], b0, l0, x, y)
        lon_self, lat_self = wcs.convert_hpc_hg(x, y, b0_deg=b0, l0_deg=l0, dsun_meters=dsun, angle_units='arcsec')
        # define the number of points for each latitude or longitude line
        num_points = 20

        #TODO: The following code is ugly. Fix it.
        lon_range = [lon_self.min(), lon_self.max()]
        lat_range = [lat_self.min(), lat_self.max()]
        if np.isfinite(lon_range[0]) == False:
            lon_range[0] = -90 + self.heliographic_longitude
        if np.isfinite(lon_range[1]) == False:
            lon_range[1] = 90 + self.heliographic_longitude
        if np.isfinite(lat_range[0]) == False:
            lat_range[0] = -90 + self.heliographic_latitude
        if np.isfinite(lat_range[1]) == False:
            lat_range[1] = 90 + self.heliographic_latitude

        hg_longitude_deg = np.linspace(lon_range[0], lon_range[1], num=num_points)
        hg_latitude_deg = np.arange(lat_range[0], lat_range[1]+grid_spacing, grid_spacing)

        # draw the latitude lines
        for lat in hg_latitude_deg:
            hg_latitude_deg_mesh, hg_longitude_deg_mesh = np.meshgrid(
                lat * np.ones(num_points), hg_longitude_deg)
            x, y = wcs.convert_hg_hpc(hg_longitude_deg_mesh, hg_latitude_deg_mesh, b0_deg=b0, l0_deg=l0,
                    dsun_meters=dsun, angle_units=units[0], occultation=False)

            axes.plot(x, y, **plot_kw)

        hg_longitude_deg = np.arange(lon_range[0], lon_range[1]+grid_spacing, grid_spacing)
        hg_latitude_deg = np.linspace(lat_range[0], lat_range[1], num=num_points)

        # draw the longitude lines
        for lon in hg_longitude_deg:
            hg_longitude_deg_mesh, hg_latitude_deg_mesh = np.meshgrid(
                lon * np.ones(num_points), hg_latitude_deg)
            x, y = wcs.convert_hg_hpc(hg_longitude_deg_mesh, hg_latitude_deg_mesh, b0_deg=b0, l0_deg=l0,
                    dsun_meters=dsun, angle_units=units[0], occultation=False)
            axes.plot(x, y, **plot_kw)

        axes.set_ylim(self.yrange)
        axes.set_xlim(self.xrange)

        return axes

    def draw_limb(self, axes=None, **kwargs):
        """Draws a circle representing the solar limb

            Parameters
            ----------
            axes: matplotlib.axes object or None
                Axes to plot limb on or None to use current axes.

            Returns
            -------
            matplotlib.axes object

            Notes
            -----
            keyword arguments are passed onto the Circle Patch, see:
            http://matplotlib.org/api/artist_api.html#matplotlib.patches.Patch
            http://matplotlib.org/api/artist_api.html#matplotlib.patches.Circle
        """

        if not axes:
            axes = plt.gca()
<<<<<<< HEAD
        
        c_kw = {'radius':self.rsun_arcseconds,
=======

        c_kw = {'radius':self.rsun_arcseconds.value,
>>>>>>> 79031f9d
                'fill':False,
                'color':'white',
                'zorder':100
                }
        c_kw.update(kwargs)

        circ = patches.Circle([0, 0], **c_kw)
        axes.add_artist(circ)

        return axes

    @toggle_pylab
    def peek(self, draw_limb=True, draw_grid=False, gamma=None,
                   colorbar=True, basic_plot=False, **matplot_args):
        """Displays the map in a new figure

        Parameters
        ----------
        draw_limb : bool
            Whether the solar limb should be plotted.
        draw_grid : bool or number
            Whether solar meridians and parallels are plotted. If float then sets
            degree difference between parallels and meridians.
        gamma : float
            Gamma value to use for the color map
        colorbar : bool
            Whether to display a colorbar next to the plot
        basic_plot : bool
            If true, the data is plotted by itself at it's natural scale; no
            title, labels, or axes are shown.
        **matplot_args : dict
            Matplotlib Any additional imshow arguments that should be used
            when plotting the image.
        """

        # Create a figure and add title and axes
        figure = plt.figure(frameon=not basic_plot)

        # Basic plot
        if basic_plot:
            axes = plt.Axes(figure, [0., 0., 1., 1.])
            axes.set_axis_off()
            figure.add_axes(axes)
            matplot_args.update({'annotate':False})

        # Normal plot
        else:
            axes = figure.gca()

        im = self.plot(axes=axes,**matplot_args)

        if colorbar and not basic_plot:
            figure.colorbar(im)

        if draw_limb:
            self.draw_limb(axes=axes)

        if isinstance(draw_grid, bool):
            if draw_grid:
                self.draw_grid(axes=axes)
        elif isinstance(draw_grid, (int, long, float)):
            self.draw_grid(axes=axes, grid_spacing=draw_grid)
        else:
            raise TypeError("draw_grid should be bool, int, long or float")

        figure.show()

        return figure

    @toggle_pylab
    def plot(self, gamma=None, annotate=True, axes=None, **imshow_args):
        """ Plots the map object using matplotlib, in a method equivalent
        to plt.imshow() using nearest neighbour interpolation.

        Parameters
        ----------
        gamma : float
            Gamma value to use for the color map

        annotate : bool
            If true, the data is plotted at it's natural scale; with
            title and axis labels.

        axes: matplotlib.axes object or None
            If provided the image will be plotted on the given axes. Else the
            current matplotlib axes will be used.

        **imshow_args : dict
            Any additional imshow arguments that should be used
            when plotting the image.

        Examples
        --------
        #Simple Plot with color bar
        plt.figure()
        aiamap.plot()
        plt.colorbar()

        #Add a limb line and grid
        aia.plot()
        aia.draw_limb()
        aia.draw_grid()
        """

        #Get current axes
        if not axes:
            axes = plt.gca()

        # Normal plot
        if annotate:
            axes.set_title("%s %s" % (self.name, parse_time(self.date).strftime("%Y-%m-%d %H:%M:%S.%f")))
<<<<<<< HEAD
            
=======

>>>>>>> 79031f9d
            # x-axis label
            if self.coordinate_system['x'] == 'HG':
                xlabel = 'Longitude [%s]' % self.units['x']
            else:
                xlabel = 'X-position [%s]' % self.units['x']

            # y-axis label
            if self.coordinate_system['y'] == 'HG':
                ylabel = 'Latitude [%s]' % self.units['y']
            else:
                ylabel = 'Y-position [%s]' % self.units['y']

            axes.set_xlabel(xlabel)
            axes.set_ylabel(ylabel)

        # Determine extent
        extent = self.xrange + self.yrange

        cmap = copy(self.cmap)
        if gamma is not None:
            cmap.set_gamma(gamma)

            #make imshow kwargs a dict

        kwargs = {'origin':'lower',
                  'cmap':cmap,
                  'norm':self.norm,
                  'extent':extent,
                  'interpolation':'nearest'}
        kwargs.update(imshow_args)

        ret = axes.imshow(self.data, **kwargs)

        #Set current image (makes colorbar work)
        plt.sci(ret)
        return ret

    def _get_norm(self):
        """Default normalization method. Not yet implemented."""
        return None


class InvalidHeaderInformation(ValueError):
    """Exception to raise when an invalid header tag value is encountered for a
    FITS/JPEG 2000 file."""
    pass<|MERGE_RESOLUTION|>--- conflicted
+++ resolved
@@ -240,14 +240,10 @@
 
     @property
     def center(self):
-        """
-        X and Y coordinate of the center of the map in units.
-
-        Usually represents the offset between the center of the Sun and the
-        center of the map.
-        """
-        return {'x': wcs.get_center(self.shape[1], self.scale['x'],
-                                    self.reference_pixel['x'],
+        """Returns the offset between the center of the Sun and the center of 
+        the map."""
+        return {'x': wcs.get_center(self.shape[1], self.scale['x'], 
+                                    self.reference_pixel['x'], 
                                     self.reference_coordinate['x']),
                 'y': wcs.get_center(self.shape[0], self.scale['y'],
                                     self.reference_pixel['y'],
@@ -861,13 +857,8 @@
 
         if not axes:
             axes = plt.gca()
-<<<<<<< HEAD
-        
-        c_kw = {'radius':self.rsun_arcseconds,
-=======
 
         c_kw = {'radius':self.rsun_arcseconds.value,
->>>>>>> 79031f9d
                 'fill':False,
                 'color':'white',
                 'zorder':100
@@ -979,11 +970,7 @@
         # Normal plot
         if annotate:
             axes.set_title("%s %s" % (self.name, parse_time(self.date).strftime("%Y-%m-%d %H:%M:%S.%f")))
-<<<<<<< HEAD
-            
-=======
-
->>>>>>> 79031f9d
+
             # x-axis label
             if self.coordinate_system['x'] == 'HG':
                 xlabel = 'Longitude [%s]' % self.units['x']
