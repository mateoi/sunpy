"""A Python MapCube Object"""
from __future__ import absolute_import
#pylint: disable=W0401,W0614,W0201,W0212,W0404

import numpy as np
import matplotlib.pyplot as plt
from mpl_toolkits.axes_grid1 import make_axes_locatable
from copy import copy

from sunpy.map import GenericMap

from sunpy.util import plotting
from sunpy.util import expand_list

__all__ = ['MapCube']

<<<<<<< HEAD
class MapCube(object):
=======
# (https://github.com/sunpy/sunpy/issues/397)
# 2011/04/13: Should Map be broken up into Map and MapHeader classes? This way
# mapped header values can be used in MapCube without having to keep extra
# copies of the data..
# 2013/04/14
# The mapcube has to be easily accessible along all dimensions.  At the moment.
# it is not.
# MC = MapCube(list of fits files, array)
# 
# 1-d (lightcurve)
# lc = MC.sub(0, 0, 100:200)
#
# 2-d (map)
# mp = MC.sub(100:200, 200:300, 4)
# 
# 3-4 (mapcube)
# mc = MC.sub(100:200, 200:300, 4:40)
#
# Perhaps NDData is the answer?
#

class MapCube(np.ndarray):
>>>>>>> 063c1a74
    """
    MapCube(input)
    
    A series of spatially aligned Maps.
    
    Parameters
    ----------
<<<<<<< HEAD
    args : {List}
        A list of Map instances
    sortby : {"date", None}
        Method by which the MapCube should be sorted along the z-axis.
    derotate : {None}
        Apply a derotation to the data (Not Implemented)
    coalign : {None}
        Apply fine coalignment to the data (Not Implemented)
 
=======
    args : {string | Map}*
        Map instances or filepaths from which MapCube should be built.
    sortby : {"date"}
        Method by which the MapCube should be sorted along the z-axis.

    Attributes
    ----------
    headers : list
        a list of dictionaries containing the original and normalized header
        tags for the files used to build the MapCube.

    See Also
    --------
    numpy.ndarray Parent class for the MapCube object
    :class:`sunpy.map.Map`

>>>>>>> 063c1a74
    Examples
    --------
    >>> mapcube = sunpy.Map('images/', mapcube=True)
    >>> mapcube[0].plot()
    >>> mapcube[3].reference_pixel['x']
    2050.6599120000001
    """
    #pylint: disable=W0613,E1101
    def __init__(self, *args, **kwargs):
        """Creates a new Map instance"""
<<<<<<< HEAD
        
        # Hack to get around Python 2.x not backporting PEP 3102.
        sortby = kwargs.pop('sortby', 'date')
        coalign = kwargs.pop('coalign', False)
        derotate = kwargs.pop('derotate', False)
        
        self._maps = expand_list(args)
        
        for m in self._maps:
            if not isinstance(m, GenericMap):
                raise ValueError(
                           'CompositeMap expects pre-constructed map objects.')

        # Optionally sort data
        if sortby is not None:
            if sortby is 'date':
                self._maps.sort(key=self._sort_by_date())
            else:
                raise ValueError("Only sort by date is supported")
        
        # Coalignment
        if coalign:
            if coalign == 'diff':
                self.coalign("diff")
            else:
                raise ValueError("That coalignment method is not supported")

        if derotate:
            self._derotate()

    def __getitem__(self, key):
        """Overiding indexing operation"""
        return self._maps[key]
    
    def coalign(self, method="diff"):
        """ Fine coalign the data"""
        if method == 'diff':
            return _coalign_diff(self)
    
=======
        maps = []
        data = []
        headers = []

        # convert input to maps
        for item in args:
            if isinstance(item, Map):
                maps.append(item)
            else:
                maps.append(Map.read(item))

        # sort data
        sortby = kwargs.get("sortby", "date")
        if hasattr(cls, '_sort_by_%s' % sortby):
            maps.sort(key=getattr(cls, '_sort_by_%s' % sortby)())

        # create data cube
        for map_ in maps:
            data.append(np.array(map_))
            headers.append(map_._original_header)

        obj = np.asarray(data).view(cls)
        obj._headers = headers

        return obj

    #pylint: disable=W0613,E1101
    def __init__(self, *args, **kwargs):
        coalign = kwargs.get("coalign", False)
        derotate = kwargs.get("derotate", False)

        # coalignment
        if coalign and hasattr(self, '_coalign_%s' % coalign):
            getattr(self, '_coalign_%s' % coalign)()

        if derotate is not False:
            if hasattr(self, '_derorate_%s' % derotate):
                getattr(self, '_derotate_%s' % derotate)(**kwargs)

    def __array_finalize__(self, obj):
        """Finishes instantiation of the new MapCube object"""
        if obj is None:
            return

        if hasattr(obj, '_headers'):
            self._headers = obj._headers

    def __array_wrap__(self, out_arr, context=None):
        """Returns a wrapped instance of a MapCube object"""
        return np.ndarray.__array_wrap__(self, out_arr, context)

    def __getitem__(self, key):
        """Overiding indexing operation"""
        if self.ndim is 3 and isinstance(key, int):
            data = np.ndarray.__getitem__(self, key)
            header = self._headers[key]
            for cls in Map.__subclasses__():
                if cls.is_datasource_for(header):
                    return cls(data, header)

        else:
            return np.ndarray.__getitem__(self, key)

    def std(self, *args, **kwargs):
        """overide np.ndarray.std()"""
        return np.array(self, copy=False, subok=False).std(*args, **kwargs)

>>>>>>> 063c1a74
    # Coalignment methods
    def _coalign_diff(self):
        """Difference-based coalignment

        Coaligns data by minimizing the difference between subsequent images
        before and after shifting the images one to several pixels in each
        direction.

        pseudo-code:

        for i len(self):
            min_diff = {'value': (), 'offset': (0, 0)} # () is pos infinity

            # try shifting 1 pixel in each direction
            for x in (-1, 0, 1):
                for y in (-1, 0, 1):
                    # calculate differenand hasattr(self, '_coalign_%s' % coalign):
            getattr(self, '_coalign_%s' % coalign)()ce for intersecting pixels
                    # if < min_diff['value'], store new value/offset

            # shift image
            if min_diff['offset'] != (0, 0):
                # shift and clip image

        """
<<<<<<< HEAD
        raise NotImplementedError("Sorry this is not yet supported")
    
=======
        pass

>>>>>>> 063c1a74
    # Sorting methods
    @classmethod
    def _sort_by_date(cls):
        return lambda m: m.date  # maps.sort(key=attrgetter('date'))

    def _derotate_by_latitude(self, **kwargs):
        """Derotates the layers in the MapCube.  Derotates each image using
        the latitudinal dependence defined by diff_rot."""
        pass
        return

    def derotate_by_center_of_fov(self, **kwargs):
        """Derotate layers of the MapCube using the center of the FOV in each
        layer only. Should be faster than _derotate_by_latitude."""
        pass
        return

    def plot(self, gamma=None, annotate=True, axes=None, controls=True,
             interval=200, resample=False, colorbar=False,
             **ani_args):
        """
        A animation plotting routine that animates each element in the
        MapCube

        Parameters
        ----------
        gamma: float
            Gamma value to use for the color map

        annotate: bool
            If true, the data is plotted at it's natural scale; with
            title and axis labels.

        axes: matplotlib.axes object or None
            If provided the image will be plotted on the given axes. Else the
            current matplotlib axes will be used.

        controls: bool
            Adds play / pause button to the animation

        interval: int
            Frame display time in ms.

        resample: list or False
            Draws the map at a lower resolution to increase the speed of
            animation. Specify a list as a fraction i.e. [0.25, 0.25] to 
            plot at 1/4 resolution.

        colorbar: bool
            Draw a colorbar on the plot.

        **ani_args : dict
            Any additional imshow arguments that should be used
            when plotting the image. Passed to 
            sunpy.util.plotting.ControlFuncAnimation
<<<<<<< HEAD
        
        Examples
        --------
        cube = sunpy.Map(files, cube=True)
        ani = cube.plot(colorbar=True)        
=======

        Example
        -------
        cube = MapCube(*maps)
        ani = cube.plot(colorbar=True)
>>>>>>> 063c1a74
        plt.show()

        #Plot the map at 1/2 original resolution.
<<<<<<< HEAD
        cube = sunpy.Map(files, cube=True)
        ani = cube.plot(resample=[0.5, 0.5], colorbar=True)        
=======
        cube = MapCube(*maps)
        ani = cube.plot(resample=[0.5, 0.5], colorbar=True)
>>>>>>> 063c1a74
        plt.show()
        
        #Save an animation of the MapCube
        cube = sunpy.Map(res, cube=True)

        ani = cube.plot(controls=False)

        Writer = animation.writers['ffmpeg']
        writer = Writer(fps=10, metadata=dict(artist='SunPy'), bitrate=1800)

        ani.save('mapcube_animation.mp4', writer=writer)
        """

        if not axes:
            axes = plt.gca()
        fig = axes.get_figure()

        # Normal plot
        if annotate:
            axes.set_title("%s %s" % (self[0].name, self[0].date))

            # x-axis label
            if self[0].coordinate_system['x'] == 'HG':
                xlabel = 'Longitude [%s]' % self[0].units['x']
            else:
                xlabel = 'X-position [%s]' % self[0].units['x']

            # y-axis label
            if self[0].coordinate_system['y'] == 'HG':
                ylabel = 'Latitude [%s]' % self[0].units['y']
            else:
                ylabel = 'Y-position [%s]' % self[0].units['y']

            axes.set_xlabel(xlabel)
            axes.set_ylabel(ylabel)

        # Determine extent
        extent = self[0].xrange + self[0].yrange

        cmap = copy(self[0].cmap)
        if gamma is not None:
            cmap.set_gamma(gamma)

            #make imshow kwargs a dict

        kwargs = {'origin': 'lower',
                  'cmap': cmap,
                  'norm': self[0].norm(),
                  'extent': extent,
                  'interpolation': 'nearest'}
        kwargs.update(ani_args)
<<<<<<< HEAD
        
        im = axes.imshow(self[0].data, **kwargs)
        
=======

        im = axes.imshow(self[0], **kwargs)

>>>>>>> 063c1a74
        #Set current image (makes colorbar work)
        plt.sci(im)

        divider = make_axes_locatable(axes)
        cax = divider.append_axes("right", size="5%", pad=0.2)
        cbar = plt.colorbar(im, cax)

        if resample:
            #This assumes that the maps a homogenous!
            #TODO: Update this!
            resample = np.array(len(self._maps)-1) * np.array(resample)
            ani_data = [x.resample(resample) for x in self]
        else:
            ani_data = self

        def updatefig(i, *args):
            im = args[0]
            im.set_array(args[2][i].data)
            im.set_cmap(self[i].cmap)
            im.set_norm(self[i].norm())
            if args[1]:
                axes.set_title("%s %s" % (self[i].name, self[i].date))

        ani = plotting.ControlFuncAnimation(fig, updatefig,
                                            frames=xrange(0,len(self._maps)),
                                            fargs=[im,annotate,ani_data],
                                            interval=interval,
                                            blit=False,**ani_args)
        if controls:
            axes, bax1, bax2, bax3 = plotting.add_controls(axes=axes)

            bax1._button.on_clicked(ani._start)
            bax2._button.on_clicked(ani._stop)
            bax3._button.on_clicked(ani._step)

        return ani<|MERGE_RESOLUTION|>--- conflicted
+++ resolved
@@ -14,32 +14,7 @@
 
 __all__ = ['MapCube']
 
-<<<<<<< HEAD
 class MapCube(object):
-=======
-# (https://github.com/sunpy/sunpy/issues/397)
-# 2011/04/13: Should Map be broken up into Map and MapHeader classes? This way
-# mapped header values can be used in MapCube without having to keep extra
-# copies of the data..
-# 2013/04/14
-# The mapcube has to be easily accessible along all dimensions.  At the moment.
-# it is not.
-# MC = MapCube(list of fits files, array)
-# 
-# 1-d (lightcurve)
-# lc = MC.sub(0, 0, 100:200)
-#
-# 2-d (map)
-# mp = MC.sub(100:200, 200:300, 4)
-# 
-# 3-4 (mapcube)
-# mc = MC.sub(100:200, 200:300, 4:40)
-#
-# Perhaps NDData is the answer?
-#
-
-class MapCube(np.ndarray):
->>>>>>> 063c1a74
     """
     MapCube(input)
     
@@ -47,7 +22,6 @@
     
     Parameters
     ----------
-<<<<<<< HEAD
     args : {List}
         A list of Map instances
     sortby : {"date", None}
@@ -57,24 +31,6 @@
     coalign : {None}
         Apply fine coalignment to the data (Not Implemented)
  
-=======
-    args : {string | Map}*
-        Map instances or filepaths from which MapCube should be built.
-    sortby : {"date"}
-        Method by which the MapCube should be sorted along the z-axis.
-
-    Attributes
-    ----------
-    headers : list
-        a list of dictionaries containing the original and normalized header
-        tags for the files used to build the MapCube.
-
-    See Also
-    --------
-    numpy.ndarray Parent class for the MapCube object
-    :class:`sunpy.map.Map`
-
->>>>>>> 063c1a74
     Examples
     --------
     >>> mapcube = sunpy.Map('images/', mapcube=True)
@@ -85,7 +41,6 @@
     #pylint: disable=W0613,E1101
     def __init__(self, *args, **kwargs):
         """Creates a new Map instance"""
-<<<<<<< HEAD
         
         # Hack to get around Python 2.x not backporting PEP 3102.
         sortby = kwargs.pop('sortby', 'date')
@@ -116,6 +71,13 @@
         if derotate:
             self._derotate()
 
+        if hasattr(obj, '_headers'):
+            self._headers = obj._headers
+        
+    def __array_wrap__(self, out_arr, context=None):
+        """Returns a wrapped instance of a MapCube object"""
+        return np.ndarray.__array_wrap__(self, out_arr, context)
+    
     def __getitem__(self, key):
         """Overiding indexing operation"""
         return self._maps[key]
@@ -125,185 +87,90 @@
         if method == 'diff':
             return _coalign_diff(self)
     
-=======
-        maps = []
-        data = []
-        headers = []
-
-        # convert input to maps
-        for item in args:
-            if isinstance(item, Map):
-                maps.append(item)
-            else:
-                maps.append(Map.read(item))
-
-        # sort data
-        sortby = kwargs.get("sortby", "date")
-        if hasattr(cls, '_sort_by_%s' % sortby):
-            maps.sort(key=getattr(cls, '_sort_by_%s' % sortby)())
-
-        # create data cube
-        for map_ in maps:
-            data.append(np.array(map_))
-            headers.append(map_._original_header)
-
-        obj = np.asarray(data).view(cls)
-        obj._headers = headers
-
-        return obj
-
-    #pylint: disable=W0613,E1101
-    def __init__(self, *args, **kwargs):
-        coalign = kwargs.get("coalign", False)
-        derotate = kwargs.get("derotate", False)
-
-        # coalignment
-        if coalign and hasattr(self, '_coalign_%s' % coalign):
-            getattr(self, '_coalign_%s' % coalign)()
-
-        if derotate is not False:
-            if hasattr(self, '_derorate_%s' % derotate):
-                getattr(self, '_derotate_%s' % derotate)(**kwargs)
-
-    def __array_finalize__(self, obj):
-        """Finishes instantiation of the new MapCube object"""
-        if obj is None:
-            return
-
-        if hasattr(obj, '_headers'):
-            self._headers = obj._headers
-
-    def __array_wrap__(self, out_arr, context=None):
-        """Returns a wrapped instance of a MapCube object"""
-        return np.ndarray.__array_wrap__(self, out_arr, context)
-
-    def __getitem__(self, key):
-        """Overiding indexing operation"""
-        if self.ndim is 3 and isinstance(key, int):
-            data = np.ndarray.__getitem__(self, key)
-            header = self._headers[key]
-            for cls in Map.__subclasses__():
-                if cls.is_datasource_for(header):
-                    return cls(data, header)
-
-        else:
-            return np.ndarray.__getitem__(self, key)
-
-    def std(self, *args, **kwargs):
-        """overide np.ndarray.std()"""
-        return np.array(self, copy=False, subok=False).std(*args, **kwargs)
-
->>>>>>> 063c1a74
     # Coalignment methods
     def _coalign_diff(self):
         """Difference-based coalignment
-
+        
         Coaligns data by minimizing the difference between subsequent images
         before and after shifting the images one to several pixels in each
         direction.
-
+        
         pseudo-code:
-
+        
         for i len(self):
             min_diff = {'value': (), 'offset': (0, 0)} # () is pos infinity
-
+            
             # try shifting 1 pixel in each direction
             for x in (-1, 0, 1):
                 for y in (-1, 0, 1):
                     # calculate differenand hasattr(self, '_coalign_%s' % coalign):
             getattr(self, '_coalign_%s' % coalign)()ce for intersecting pixels
                     # if < min_diff['value'], store new value/offset
-
+                    
             # shift image
             if min_diff['offset'] != (0, 0):
                 # shift and clip image
 
         """
-<<<<<<< HEAD
         raise NotImplementedError("Sorry this is not yet supported")
     
-=======
-        pass
-
->>>>>>> 063c1a74
     # Sorting methods
     @classmethod
     def _sort_by_date(cls):
-        return lambda m: m.date  # maps.sort(key=attrgetter('date'))
-
-    def _derotate_by_latitude(self, **kwargs):
-        """Derotates the layers in the MapCube.  Derotates each image using
-        the latitudinal dependence defined by diff_rot."""
+        return lambda m: m.date # maps.sort(key=attrgetter('date'))
+    
+    def _derotate(self):
+        """Derotates the layers in the MapCube"""
         pass
-        return
-
-    def derotate_by_center_of_fov(self, **kwargs):
-        """Derotate layers of the MapCube using the center of the FOV in each
-        layer only. Should be faster than _derotate_by_latitude."""
-        pass
-        return
-
+    
     def plot(self, gamma=None, annotate=True, axes=None, controls=True,
              interval=200, resample=False, colorbar=False,
              **ani_args):
         """
         A animation plotting routine that animates each element in the
         MapCube
-
+        
         Parameters
         ----------
         gamma: float
             Gamma value to use for the color map
-
+            
         annotate: bool
             If true, the data is plotted at it's natural scale; with
             title and axis labels.
-
+            
         axes: matplotlib.axes object or None
-            If provided the image will be plotted on the given axes. Else the
+            If provided the image will be plotted on the given axes. Else the 
             current matplotlib axes will be used.
-
+        
         controls: bool
             Adds play / pause button to the animation
-
+        
         interval: int
             Frame display time in ms.
-
+        
         resample: list or False
             Draws the map at a lower resolution to increase the speed of
             animation. Specify a list as a fraction i.e. [0.25, 0.25] to 
             plot at 1/4 resolution.
-
+        
         colorbar: bool
             Draw a colorbar on the plot.
-
+        
         **ani_args : dict
             Any additional imshow arguments that should be used
             when plotting the image. Passed to 
             sunpy.util.plotting.ControlFuncAnimation
-<<<<<<< HEAD
         
         Examples
         --------
         cube = sunpy.Map(files, cube=True)
         ani = cube.plot(colorbar=True)        
-=======
-
-        Example
-        -------
-        cube = MapCube(*maps)
-        ani = cube.plot(colorbar=True)
->>>>>>> 063c1a74
         plt.show()
-
+        
         #Plot the map at 1/2 original resolution.
-<<<<<<< HEAD
         cube = sunpy.Map(files, cube=True)
         ani = cube.plot(resample=[0.5, 0.5], colorbar=True)        
-=======
-        cube = MapCube(*maps)
-        ani = cube.plot(resample=[0.5, 0.5], colorbar=True)
->>>>>>> 063c1a74
         plt.show()
         
         #Save an animation of the MapCube
@@ -316,15 +183,15 @@
 
         ani.save('mapcube_animation.mp4', writer=writer)
         """
-
+        
         if not axes:
             axes = plt.gca()
         fig = axes.get_figure()
-
+        
         # Normal plot
         if annotate:
             axes.set_title("%s %s" % (self[0].name, self[0].date))
-
+            
             # x-axis label
             if self[0].coordinate_system['x'] == 'HG':
                 xlabel = 'Longitude [%s]' % self[0].units['x']
@@ -336,41 +203,35 @@
                 ylabel = 'Latitude [%s]' % self[0].units['y']
             else:
                 ylabel = 'Y-position [%s]' % self[0].units['y']
-
+                
             axes.set_xlabel(xlabel)
             axes.set_ylabel(ylabel)
 
         # Determine extent
         extent = self[0].xrange + self[0].yrange
-
+        
         cmap = copy(self[0].cmap)
         if gamma is not None:
             cmap.set_gamma(gamma)
-
+            
             #make imshow kwargs a dict
-
-        kwargs = {'origin': 'lower',
-                  'cmap': cmap,
-                  'norm': self[0].norm(),
-                  'extent': extent,
-                  'interpolation': 'nearest'}
+        
+        kwargs = {'origin':'lower',
+                  'cmap':cmap,
+                  'norm':self[0].norm(),
+                  'extent':extent,
+                  'interpolation':'nearest'}
         kwargs.update(ani_args)
-<<<<<<< HEAD
         
         im = axes.imshow(self[0].data, **kwargs)
         
-=======
-
-        im = axes.imshow(self[0], **kwargs)
-
->>>>>>> 063c1a74
         #Set current image (makes colorbar work)
         plt.sci(im)
-
+        
         divider = make_axes_locatable(axes)
         cax = divider.append_axes("right", size="5%", pad=0.2)
-        cbar = plt.colorbar(im, cax)
-
+        cbar = plt.colorbar(im,cax)
+        
         if resample:
             #This assumes that the maps a homogenous!
             #TODO: Update this!
@@ -378,7 +239,7 @@
             ani_data = [x.resample(resample) for x in self]
         else:
             ani_data = self
-
+            
         def updatefig(i, *args):
             im = args[0]
             im.set_array(args[2][i].data)
@@ -386,7 +247,7 @@
             im.set_norm(self[i].norm())
             if args[1]:
                 axes.set_title("%s %s" % (self[i].name, self[i].date))
-
+        
         ani = plotting.ControlFuncAnimation(fig, updatefig,
                                             frames=xrange(0,len(self._maps)),
                                             fargs=[im,annotate,ani_data],
@@ -398,5 +259,5 @@
             bax1._button.on_clicked(ani._start)
             bax2._button.on_clicked(ani._stop)
             bax3._button.on_clicked(ani._step)
-
+        
         return ani