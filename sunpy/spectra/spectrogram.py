# -*- coding: utf-8 -*-
# Author: Florian Mayer <florian.mayer@bitsrc.org>
# pylint: disable=E1101,E1002,R0902,W0631

"""Classes for spectral analysis."""

from __future__ import division
from __future__ import print_function
from __future__ import absolute_import
from __future__ import unicode_literals

import datetime

from random import randint
from itertools import izip
from copy import copy
from math import floor

import numpy as np
from numpy import ma

from scipy import ndimage

import astropy.units as u

from matplotlib import pyplot as plt
from matplotlib.figure import Figure
from matplotlib.ticker import FuncFormatter, MaxNLocator, IndexLocator
from matplotlib.colorbar import Colorbar

# import sunpy

from sunpy.time import parse_time, get_day
from sunpy.util import to_signed, common_base, merge
from sunpy.util.cond_dispatch import ConditionalDispatch
from sunpy.util.create import Parent
from sunpy.spectra.spectrum import Spectrum

__all__ = ['Spectrogram', 'LinearTimeSpectrogram']

# 1080 because that usually is the maximum vertical pixel count on modern
# screens nowadays (2012).
DEFAULT_YRES = 1080

# This should not be necessary, as observations do not take more than a day
# but it is used for completeness' and extendibility's sake.
# XXX: Leap second?
SECONDS_PER_DAY = 86400

# Used for COPY_PROPERTIES
REFERENCE = 0
COPY = 1
DEEPCOPY = 2


def figure(*args, **kwargs):
    """Returns a new SpectroFigure, a figure extended with features
    useful for analysis of spectrograms. Compare pyplot.figure."""
    kw = {
        'FigureClass': SpectroFigure,
    }
    kw.update(kwargs)
    return plt.figure(*args, **kw)


def _min_delt(arr):
    deltas = (arr[:-1] - arr[1:])
    # Multiple values at the same frequency are just thrown away
    # in the process of linearizaion
    return deltas[deltas != 0].min()


def _list_formatter(lst, fun=None):
    """Returns a function that takes x, pos and returns fun(lst[x]) if
    fun is not None, else lst[x] or "" if x is out of range. """
    def _fun(x, pos):
        x = int(x)
        if x >= len(lst) or x < 0:
            return ""

        elem = lst[x]
        if fun is None:
            return elem
        return fun(elem)
    return _fun


def _union(sets):
    """Returns a union of sets."""
    union = set()
    for s in sets:
        union |= s
    return union


class _LinearView(object):
    """Helper class for frequency channel linearization.

    Attributes
    ----------
    arr : Spectrogram
        Spectrogram to linearize.
    delt : float
        Delta between frequency channels in linearized spectrogram. Defaults to
        (minimum delta / 2.) because of the Shannon sampling theorem.
    """
    def __init__(self, arr, delt=None):
        self.arr = arr
        if delt is None:
            # Nyquist–Shannon sampling theorem
            delt = _min_delt(arr.freq_axis) / 2.

        self.delt = delt

        midpoints = (self.arr.freq_axis[:-1] + self.arr.freq_axis[1:]) / 2
        self.midpoints = np.concatenate([midpoints, arr.freq_axis[-1:]])

        self.max_mp_delt = np.min(self.midpoints[1:] - self.midpoints[:-1])

        self.freq_axis = np.arange(
            self.arr.freq_axis[0], self.arr.freq_axis[-1], -self.delt
        )
        self.time_axis = self.arr.time_axis

        self.shape = (len(self), arr.data.shape[1])

    def __len__(self):
        return 1 + (self.arr.freq_axis[0] - self.arr.freq_axis[-1]) / self.delt

    def _find(self, arr, item):
        if item < 0:
            item = item % len(self)
        if item >= len(self):
            raise IndexError

        freq_offset = item * self.delt
        freq = self.arr.freq_axis[0] - freq_offset
        # The idea is that when we take the biggest delta in the mid points,
        # we do not have to search anything that is between the beginning and
        # the first item that can possibly be that frequency.
        min_mid = max(0, (freq - self.midpoints[0]) // self.max_mp_delt)
        for n, mid in enumerate(self.midpoints[min_mid:]):
            if mid <= freq:
                return arr[min_mid + n]
        return arr[min_mid + n]

    def __getitem__(self, item):
        return self._find(self.arr, item)

    def get_freq(self, item):
        return self._find(self.arr.freq_axis, item)

    def make_mask(self, max_dist):
        mask = np.zeros(self.shape, dtype=np.bool)
        for n, item in enumerate(xrange(len(self))):
            freq = self.arr.freq_axis[0] - item * self.delt
            if abs(self.get_freq(item) - freq) > max_dist:
                mask[n, :] = True
        return mask


class SpectroFigure(Figure):
    def _init(self, data, freqs):
        self.data = data
        self.freqs = freqs

    def ginput_to_time(self, inp):
        return [
            self.data.start + datetime.timedelta(seconds=secs)
            for secs in self.ginput_to_time_secs(inp)
        ]

    def ginput_to_time_secs(self, inp):
        return np.array([float(self.data.time_axis[x]) for x, y in inp])

    def ginput_to_time_offset(self, inp):
        v = self.ginput_to_time_secs(inp)
        return v - v.min()

    def ginput_to_freq(self, inp):
        return np.array([self.freqs[y] for x, y in inp])

    def time_freq(self, points=0):
        inp = self.ginput(points)
        min_ = self.ginput_to_time_secs(inp).min()
        start = self.data.start + datetime.timedelta(seconds=min_)
        return TimeFreq(
            start, self.ginput_to_time_offset(inp), self.ginput_to_freq(inp)
        )


class TimeFreq(object):
    """Class to use for plotting frequency vs time.

    Attributes
    ----------
    start : `datetime.datetime`
        Start time of the plot.
    time : `~numpy.ndarray`
        Time of the data points as offset from start in seconds.
    freq : `~numpy.ndarray`
        Frequency of the data points in MHz.
    """
    def __init__(self, start, time, freq):
        self.start = start
        self.time = time
        self.freq = freq

    def plot(self, time_fmt="%H:%M:%S", **kwargs):
        """
        Plot the spectrum.

        Parameters
        ----------
        time_fmt : str
            The time format in a `~datetime.datetime` compatible format

        **kwargs : dict
            Any additional plot arguments that should be used
            when plotting.

        Returns
        -------
        fig : `~matplotlib.Figure`
            A plot figure.
        """
        figure = plt.gcf()
        axes = figure.add_subplot(111)
        axes.plot(self.time, self.freq, **kwargs)
        xa = axes.get_xaxis()
        ya = axes.get_yaxis()
        xa.set_major_formatter(
            FuncFormatter(
                lambda x, pos: (
                    self.start + datetime.timedelta(seconds=x)
                    ).strftime(time_fmt)
            )
        )

        axes.set_xlabel("Time [UT]")
        axes.set_ylabel("Frequency [MHz]")

        xa = axes.get_xaxis()
        for tl in xa.get_ticklabels():
            tl.set_fontsize(10)
            tl.set_rotation(30)
        figure.add_axes(axes)
        figure.subplots_adjust(bottom=0.2)
        figure.subplots_adjust(left=0.2)

        return figure

    def peek(self, *args, **kwargs):
        """
        Plot spectrum onto current axes.

        Parameters
        ----------
        *args : dict

        **kwargs : dict
            Any additional plot arguments that should be used
            when plotting.

        Returns
        -------
        fig : `~matplotlib.Figure`
            A plot figure.
        """
        plt.figure()
        ret = self.plot(*args, **kwargs)
        plt.show()
        return ret


class Spectrogram(Parent):
    """
    Spectrogram Class.

    .. warning:: This module is under development! Use at your own risk.

    Attributes
    ----------
    data : `~numpy.ndarray`
        two-dimensional array of the image data of the spectrogram.
    time_axis : `~numpy.ndarray`
        one-dimensional array containing the offset from the start
        for each column of data.
    freq_axis : `~numpy.ndarray`
        one-dimensional array containing information about the
        frequencies each row of the image corresponds to.
    start : `~datetime.datetime`
        starting time of the measurement
    end : `~datetime.datetime`
        end time of the measurement
    t_init : int
        offset from the start of the day the measurement began. If None
        gets automatically set from start.
    t_label : str
        label for the time axis
    f_label : str
        label for the frequency axis
    content : str
        header for the image
    instruments : str array
        instruments that recorded the data, may be more than one if
        it was constructed using combine_frequencies or join_many.
    """
    # Contrary to what pylint may think, this is not an old-style class.
    # This needs to list all attributes that need to be
    # copied to maintain the object and how to handle them.
    COPY_PROPERTIES = [
        ('time_axis', COPY),
        ('freq_axis', COPY),
        ('instruments', COPY),
        ('start', REFERENCE),
        ('end', REFERENCE),
        ('t_label', REFERENCE),
        ('f_label', REFERENCE),
        ('content', REFERENCE),
        ('t_init', REFERENCE),
    ]
    _create = ConditionalDispatch.from_existing(Parent._create)

    @property
    def shape(self):
        return self.data.shape

    @property
    def dtype(self):
        return self.data.dtype

    def _get_params(self):
        """Implementation detail."""
        return dict(
            (name, getattr(self, name)) for name, _ in self.COPY_PROPERTIES
        )

    def _slice(self, y_range, x_range):
        """Return new spectrogram reduced to the values passed
        as slices. Implementation detail."""
        data = self.data[y_range, x_range]
        params = self._get_params()

        soffset = 0 if x_range.start is None else x_range.start
        eoffset = self.shape[1] if x_range.stop is None else x_range.stop
        eoffset -= 1

        # FIXME: `fsoffset` and `feoffset` are not used?!
        fsoffset = 0 if y_range.start is None else y_range.start
        feoffset = self.shape[0] if y_range.stop is None else y_range.stop

        params.update({
            'time_axis': self.time_axis[
                x_range.start:x_range.stop:x_range.step
            ] - self.time_axis[soffset],
            'freq_axis': self.freq_axis[
                y_range.start:y_range.stop:y_range.step],
            'start': self.start + datetime.timedelta(
                seconds=self.time_axis[soffset]),
            'end': self.start + datetime.timedelta(
                seconds=self.time_axis[eoffset]),
            't_init': self.t_init + self.time_axis[soffset],
        })
        return self.__class__(data, **params)

    def _with_data(self, data):
        new = copy(self)
        new.data = data
        return new

    def __init__(self, data, time_axis, freq_axis, start, end, t_init=None,
                 t_label="Time", f_label="Frequency", content="",
                 instruments=None):
        # Because of how object creation works, there is no avoiding
        # unused arguments in this case.
        self.data = data

        if t_init is None:
            diff = start - get_day(start)
            t_init = diff.seconds
        if instruments is None:
            instruments = set()

        self.start = start
        self.end = end

        self.t_label = t_label
        self.f_label = f_label

        self.t_init = t_init

        self.time_axis = time_axis
        self.freq_axis = freq_axis

        self.content = content
        self.instruments = instruments

    def time_formatter(self, x, pos):
        """This returns the label for the tick of value x at
        a specified pos on the time axis."""
        # Callback, cannot avoid unused arguments.
        # pylint: disable=W0613
        x = int(x)
        if x >= len(self.time_axis) or x < 0:
            return ""
        return self.format_time(
            self.start + datetime.timedelta(
                seconds=float(self.time_axis[x])
            )
        )

    @staticmethod
    def format_time(time):
        """Override to configure default plotting."""
        return time.strftime("%H:%M:%S")

    @staticmethod
    def format_freq(freq):
        """Override to configure default plotting."""
        return "{freq:0.1f}".format(freq=freq)

    def peek(self, *args, **kwargs):
        """
        Plot spectrum onto current axes.

        Parameters
        ----------
        *args : dict

        **kwargs : dict
            Any additional plot arguments that should be used
            when plotting.

        Returns
        -------
        fig : `~matplotlib.Figure`
            A plot figure.
        """
        figure()
        ret = self.plot(*args, **kwargs)
        plt.show()
        return ret

    def plot(self, figure=None, overlays=[], colorbar=True, vmin=None,
             vmax=None, linear=True, showz=True, yres=DEFAULT_YRES,
             max_dist=None, **matplotlib_args):
        """
        Plot spectrogram onto figure.

        Parameters
        ----------
        figure : `~matplotlib.Figure`
            Figure to plot the spectrogram on. If None, new Figure is created.
        overlays : list
            List of overlays (functions that receive figure and axes and return
            new ones) to be applied after drawing.
        colorbar : bool
            Flag that determines whether or not to draw a colorbar. If existing
            figure is passed, it is attempted to overdraw old colorbar.
        vmin : float
            Clip intensities lower than vmin before drawing.
        vmax : float
            Clip intensities higher than vmax before drawing.
        linear : bool
            If set to True, "stretch" image to make frequency axis linear.
        showz : bool
            If set to True, the value of the pixel that is hovered with the
            mouse is shown in the bottom right corner.
        yres : int or None
            To be used in combination with linear=True. If None, sample the
            image with half the minimum frequency delta. Else, sample the
            image to be at most yres pixels in vertical dimension. Defaults
            to 1080 because that's a common screen size.
        max_dist : float or None
            If not None, mask elements that are further than max_dist away
            from actual data points (ie, frequencies that actually have data
            from the receiver and are not just nearest-neighbour interpolated).
        """
        # [] as default argument is okay here because it is only read.
        # pylint: disable=W0102,R0914
        if linear:
            delt = yres
            if delt is not None:
                delt = max(
                    (self.freq_axis[0] - self.freq_axis[-1]) / (yres - 1),
                    _min_delt(self.freq_axis) / 2.
                )
                delt = float(delt)

            data = _LinearView(self.clip_values(vmin, vmax), delt)
            freqs = np.arange(
                self.freq_axis[0], self.freq_axis[-1], -data.delt
            )
        else:
            data = np.array(self.clip_values(vmin, vmax))
            freqs = self.freq_axis

        figure = plt.gcf()

        if figure.axes:
            axes = figure.axes[0]
        else:
            axes = figure.add_subplot(111)

        params = {
            'origin': 'lower',
            'aspect': 'auto',
        }
        params.update(matplotlib_args)
        if linear and max_dist is not None:
            toplot = ma.masked_array(data, mask=data.make_mask(max_dist))
            pass
        else:
            toplot = data
        im = axes.imshow(toplot, **params)

        xa = axes.get_xaxis()
        ya = axes.get_yaxis()

        xa.set_major_formatter(
            FuncFormatter(self.time_formatter)
        )

        if linear:
            # Start with a number that is divisible by 5.
            init = (self.freq_axis[0] % 5) / data.delt
            nticks = 15.
            # Calculate MHz difference between major ticks.
            dist = (self.freq_axis[0] - self.freq_axis[-1]) / nticks
            # Round to next multiple of 10, at least ten.
            dist = max(round(dist, -1), 10)
            # One pixel in image space is data.delt MHz, thus we can convert
            # our distance between the major ticks into image space by dividing
            # it by data.delt.

            ya.set_major_locator(
                IndexLocator(
                    dist / data.delt, init
                )
            )
            ya.set_minor_locator(
                IndexLocator(
                    dist / data.delt / 10, init
                )
            )

            def freq_fmt(x, pos):
                # This is necessary because matplotlib somehow tries to get
                # the mid-point of the row, which we do not need here.
                x = x + 0.5
                return self.format_freq(self.freq_axis[0] - x * data.delt)
        else:
            freq_fmt = _list_formatter(freqs, self.format_freq)
            ya.set_major_locator(MaxNLocator(integer=True, steps=[1, 5, 10]))

        ya.set_major_formatter(
            FuncFormatter(freq_fmt)
        )

        axes.set_xlabel(self.t_label)
        axes.set_ylabel(self.f_label)
        # figure.suptitle(self.content)

        figure.suptitle(
            ' '.join([
                get_day(self.start).strftime("%d %b %Y"),
                'Radio flux density',
                '(' + ', '.join(self.instruments) + ')',
            ])
        )

        for tl in xa.get_ticklabels():
            tl.set_fontsize(10)
            tl.set_rotation(30)
        figure.add_axes(axes)
        figure.subplots_adjust(bottom=0.2)
        figure.subplots_adjust(left=0.2)

        if showz:
            axes.format_coord = self._mk_format_coord(
                data, figure.gca().format_coord)

        if colorbar:
            if len(figure.axes) > 1:
                Colorbar(figure.axes[1], im).set_label("Intensity")
            else:
                figure.colorbar(im).set_label("Intensity")

        for overlay in overlays:
            figure, axes = overlay(figure, axes)

        for ax in figure.axes:
            ax.autoscale()
        if isinstance(figure, SpectroFigure):
            figure._init(self, freqs)
        return axes

    def __getitem__(self, key):
        only_y = not isinstance(key, tuple)

        if only_y:
            return self.data[key]
        elif isinstance(key[0], slice) and isinstance(key[1], slice):
            return self._slice(key[0], key[1])
        elif isinstance(key[1], slice):
            # return Spectrum( # XXX: Right class
            #     super(Spectrogram, self).__getitem__(key),
            #     self.time_axis[key[1].start:key[1].stop:key[1].step]
            # )
            return np.array(self.data[key])
        elif isinstance(key[0], slice):
            return Spectrum(
                self.data[key],
                self.freq_axis[key[0].start:key[0].stop:key[0].step],
                u.Hz
            )

        return self.data[key]

    def clip_freq(self, vmin=None, vmax=None):
        """Return a new spectrogram only consisting of frequencies
        in the interval [vmin, vmax].

        Parameters
        ----------
        vmin : float
            All frequencies in the result are greater or equal to this.
        vmax : float
            All frequencies in the result are smaller or equal to this.
        """
        left = 0
        if vmax is not None:
            while self.freq_axis[left] > vmax:
                left += 1

        right = len(self.freq_axis) - 1

        if vmin is not None:
            while self.freq_axis[right] < vmin:
                right -= 1

        return self[left:right + 1, :]

    def auto_find_background(self, amount=0.05):
        """Automatically find the background. This
        is done by first subtracting the average value in each channel and then
        finding those times which have the lowest standard deviation.

        Parameters
        ----------
        amount : float
            The percent amount (out of 1) of lowest standard deviation to consider.
        """
        # pylint: disable=E1101,E1103
        data = self.data.astype(to_signed(self.dtype))
        # Subtract average value from every frequency channel.
        tmp = (data - np.average(self.data, 1).reshape(self.shape[0], 1))
        # Get standard deviation at every point of time.
        # Need to convert because otherwise this class's __getitem__
        # is used which assumes two-dimensionality.
        sdevs = np.asarray(np.std(tmp, 0))

        # Get indices of values with lowest standard deviation.
        cand = sorted(xrange(self.shape[1]), key=lambda y: sdevs[y])
        # Only consider the best 5 %.
        return cand[:max(1, int(amount * len(cand)))]

    def auto_const_bg(self):
        """Automatically determine background."""
        realcand = self.auto_find_background()
        bg = np.average(self.data[:, realcand], 1)
        return bg.reshape(self.shape[0], 1)

    def subtract_bg(self):
        """Perform constant background subtraction."""
        return self._with_data(self.data - self.auto_const_bg())

    def randomized_auto_const_bg(self, amount):
        """Automatically determine background. Only consider a randomly
        chosen subset of the image.

        Parameters
        ----------
        amount : int
            Size of random sample that is considered for calculation of
            the background.
        """
        cols = [randint(0, self.shape[1] - 1) for _ in xrange(amount)]

        # pylint: disable=E1101,E1103
        data = self.data.astype(to_signed(self.dtype))
        # Subtract average value from every frequency channel.
        tmp = (data - np.average(self.data, 1).reshape(self.shape[0], 1))
        # Get standard deviation at every point of time.
        # Need to convert because otherwise this class's __getitem__
        # is used which assumes two-dimensionality.
        tmp = tmp[:, cols]
        sdevs = np.asarray(np.std(tmp, 0))

        # Get indices of values with lowest standard deviation.
        cand = sorted(xrange(amount), key=lambda y: sdevs[y])
        # Only consider the best 5 %.
        realcand = cand[:max(1, int(0.05 * len(cand)))]

        # Average the best 5 %
        bg = np.average(self[:, [cols[r] for r in realcand]], 1)

        return bg.reshape(self.shape[0], 1)

    def randomized_subtract_bg(self, amount):
        """Perform randomized constant background subtraction.
        Does not produce the same result every time it is run.

        Parameters
        ----------
        amount : int
            Size of random sample that is considered for calculation of
            the background.
        """
        return self._with_data(self.data - self.randomized_auto_const_bg(amount))

    def clip_values(self, vmin=None, vmax=None, out=None):
        """
        Clip intensities to be in the interval [vmin, vmax].

        Any values greater than the maximum will be assigned the maximum,
        any values lower than the minimum will be assigned the minimum.
        If either is left out or None, do not clip at that side of the interval.

        Parameters
        ----------
        min : int or float
            New minimum value for intensities.
        max : int or float
            New maximum value for intensities
        """
        # pylint: disable=E1101
        if vmin is None:
            vmin = int(self.data.min())

        if vmax is None:
            vmax = int(self.data.max())

        return self._with_data(self.data.clip(vmin, vmax, out))

    def rescale(self, vmin=0, vmax=1, dtype=np.dtype('float32')):
        u"""
        Rescale intensities to [vmin, vmax].
        Note that vmin ≠ vmax and spectrogram.min() ≠ spectrogram.max().

        Parameters
        ----------
        vmin : float or int
            New minimum value in the resulting spectrogram.
        vmax : float or int
            New maximum value in the resulting spectrogram.
        dtype : `numpy.dtype`
            Data-type of the resulting spectrogram.
        """
        if vmax == vmin:
            raise ValueError("Maximum and minimum must be different.")
        if self.data.max() == self.data.min():
            raise ValueError("Spectrogram needs to contain distinct values.")
        data = self.data.astype(dtype)
        return self._with_data(
            vmin + (vmax - vmin) * (data - self.data.min()) /
            (self.data.max() - self.data.min())
        )

    def interpolate(self, frequency):
        """
        Linearly interpolate intensity at unknown frequency using linear
        interpolation of its two neighbours.

        Parameters
        ----------
        frequency : float or int
            Unknown frequency for which to linearly interpolate the intensity.
            freq_axis[0] >= frequency >= self_freq_axis[-1]
        """
        lfreq, lvalue = None, None
        for freq, value in izip(self.freq_axis, self.data[:, :]):
            if freq < frequency:
                break
            lfreq, lvalue = freq, value
        else:
            raise ValueError("Frequency not in interpolation range")
        if lfreq is None:
            raise ValueError("Frequency not in interpolation range")
        diff = frequency - freq
        ldiff = lfreq - frequency
        return (ldiff * value + diff * lvalue) / (diff + ldiff)

    def linearize_freqs(self, delta_freq=None):
        """Rebin frequencies so that the frequency axis is linear.

        Parameters
        ----------
        delta_freq : float
            Difference between consecutive values on the new frequency axis.
            Defaults to half of smallest delta in current frequency axis.
            Compare Nyquist-Shannon sampling theorem.
        """
        if delta_freq is None:
            # Nyquist–Shannon sampling theorem
            delta_freq = _min_delt(self.freq_axis) / 2.
        nsize = (self.freq_axis.max() - self.freq_axis.min()) / delta_freq + 1
        new = np.zeros((nsize, self.shape[1]), dtype=self.data.dtype)

        freqs = self.freq_axis - self.freq_axis.max()
        freqs = freqs / delta_freq

        midpoints = np.round((freqs[:-1] + freqs[1:]) / 2)
        fillto = np.concatenate(
            [midpoints - 1, np.round([freqs[-1]]) - 1]
        )
        fillfrom = np.concatenate(
            [np.round([freqs[0]]), midpoints - 1]
        )

        fillto = np.abs(fillto)
        fillfrom = np.abs(fillfrom)

        for row, from_, to_ in izip(self, fillfrom, fillto):
            new[from_: to_] = row

        vrs = self._get_params()
        vrs.update({
            'freq_axis': np.linspace(
                self.freq_axis.max(), self.freq_axis.min(), nsize
            )
        })

        return self.__class__(new, **vrs)

    def freq_overlap(self, other):
        """Get frequency range present in both spectrograms. Returns
        (min, max) tuple.

        Parameters
        ----------
        other : Spectrogram
            other spectrogram with which to look for frequency overlap
        """
        lower = max(self.freq_axis[-1], other.freq_axis[-1])
        upper = min(self.freq_axis[0], other.freq_axis[0])
        if lower > upper:
            raise ValueError("No overlap.")
        return lower, upper

    def time_to_x(self, time):
        """Return x-coordinate in spectrogram that corresponds to the
        passed `~datetime.datetime` value.

        Parameters
        ----------
        time : `~sunpy.time.parse_time` compatible str
            `~datetime.datetime` to find the x coordinate for.
        """
        diff = time - self.start
        diff_s = SECONDS_PER_DAY * diff.days + diff.seconds
        if self.time_axis[-1] < diff_s < 0:
            raise ValueError("Out of bounds")
        for n, elem in enumerate(self.time_axis):
            if diff_s < elem:
                return n - 1
        # The last element is the searched one.
        return n

    def at_freq(self, freq):
        return self[np.nonzero(self.freq_axis == freq)[0], :]

    @staticmethod
    def _mk_format_coord(spec, fmt_coord):
        def format_coord(x, y):
            shape = map(int, spec.shape)

            xint, yint = int(x), int(y)
            if 0 <= xint < shape[1] and 0 <= yint < shape[0]:
                pixel = spec[yint][xint]
            else:
                pixel = ""

            return '{0!s} z={1!s}'.format(fmt_coord(x, y), pixel)

        return format_coord


class LinearTimeSpectrogram(Spectrogram):
    """Spectrogram evenly sampled in time.

    Attributes
    ----------
    t_delt : float
        difference between the items on the time axis
    """
    # pylint: disable=E1002
    COPY_PROPERTIES = Spectrogram.COPY_PROPERTIES + [
        ('t_delt', REFERENCE),
    ]

    def __init__(self, data, time_axis, freq_axis, start, end, t_init=None,
                 t_delt=None, t_label="Time", f_label="Frequency", content="",
                 instruments=None):
        if t_delt is None:
            t_delt = _min_delt(freq_axis)

        super(LinearTimeSpectrogram, self).__init__(
            data, time_axis, freq_axis, start, end, t_init, t_label, f_label,
            content, instruments
        )
        self.t_delt = t_delt

    @staticmethod
    def make_array(shape, dtype=np.dtype('float32')):
        """Function to create an array with shape and dtype.

        Parameters
        ----------
        shape : tuple
            shape of the array to create
        dtype : `numpy.dtype`
            data-type of the array to create
        """
        return np.zeros(shape, dtype=dtype)

    @staticmethod
    def memmap(filename):
        """Return function that takes shape and dtype and returns a
        memory mapped array.

        Parameters
        ----------
        filename : str
            File to store the memory mapped array in.
        """
        return (
            lambda shape, dtype=np.dtype('float32'): np.memmap(
                filename, mode="write", shape=shape, dtype=dtype
            )
        )

    def resample_time(self, new_delt):
        """Rescale image so that the difference in time between pixels is
        new_delt seconds.

        Parameters
        ----------
        new_delt : float
            New delta between consecutive values.
        """
        if self.t_delt == new_delt:
            return self
        factor = self.t_delt / float(new_delt)

        # The last data-point does not change!
        new_size = floor((self.shape[1] - 1) * factor + 1)
        data = ndimage.zoom(self.data, (1, new_size / self.shape[1]))

        params = self._get_params()
        params.update({
            'time_axis': np.linspace(
                self.time_axis[0],
                self.time_axis[(new_size - 1) * new_delt / self.t_delt],
                new_size
            ),
            't_delt': new_delt,
        })
        return self.__class__(data, **params)

    JOIN_REPEAT = object()

    @classmethod
    def join_many(cls, specs, mk_arr=None, nonlinear=False,
<<<<<<< HEAD
                  maxgap=0, fill=JOIN_REPEAT):
        """ Produce new Spectrogram that contains spectrograms
=======
        maxgap=0, fill=JOIN_REPEAT):
        """Produce new Spectrogram that contains spectrograms
>>>>>>> 936a200b
        joined together in time.

        Parameters
        ----------
        specs : list
            List of spectrograms to join together in time.
        nonlinear : bool
            If True, leave out gaps between spectrograms. Else, fill them with
            the value specified in fill.
        maxgap : float, int or None
            Largest gap to allow in second. If None, allow gap of arbitrary
            size.
        fill : float or int
            Value to fill missing values (assuming nonlinear=False) with.
            Can be LinearTimeSpectrogram.JOIN_REPEAT to repeat the values for
            the time just before the gap.
        mk_array: function
            Function that is called to create the resulting array. Can be set
            to LinearTimeSpectrogram.memap(filename) to create a memory mapped
            result array.
        """
        # XXX: Only load header and load contents of files
        # on demand.
        mask = None

        if mk_arr is None:
            mk_arr = cls.make_array

        specs = sorted(specs, key=lambda x: x.start)

        freqs = specs[0].freq_axis
        if not all(np.array_equal(freqs, sp.freq_axis) for sp in specs):
            raise ValueError("Frequency channels do not match.")

        # Smallest time-delta becomes the common time-delta.
        min_delt = min(sp.t_delt for sp in specs)
        dtype_ = max(sp.dtype for sp in specs)

        specs = [sp.resample_time(min_delt) for sp in specs]
        size = sum(sp.shape[1] for sp in specs)

        data = specs[0]
        start_day = data.start

        xs = []
        last = data
        for elem in specs[1:]:
            e_init = (
                SECONDS_PER_DAY * (
                    get_day(elem.start) - get_day(start_day)
                ).days + elem.t_init
            )
            x = int((e_init - last.t_init) / min_delt)
            xs.append(x)
            diff = last.shape[1] - x

            if maxgap is not None and -diff > maxgap / min_delt:
                raise ValueError("Too large gap.")

            # If we leave out undefined values, we do not want to
            # add values here if x > t_res.
            if nonlinear:
                size -= max(0, diff)
            else:
                size -= diff

            last = elem

        # The non existing element after the last one starts after
        # the last one. Needed to keep implementation below sane.
        xs.append(specs[-1].shape[1])

        # We do that here so the user can pass a memory mapped
        # array if they'd like to.
        arr = mk_arr((data.shape[0], size), dtype_)
        time_axis = np.zeros((size,))
        sx = 0
        # Amount of pixels left out due to non-linearity. Needs to be
        # considered for correct time axes.
        sd = 0
        for x, elem in izip(xs, specs):
            diff = x - elem.shape[1]
            e_time_axis = elem.time_axis

            elem = elem.data

            if x > elem.shape[1]:
                if nonlinear:
                    x = elem.shape[1]
                else:
                    # If we want to stay linear, fill up the missing
                    # pixels with placeholder zeros.
                    filler = np.zeros((data.shape[0], diff))
                    if fill is cls.JOIN_REPEAT:
                        filler[:, :] = elem[:, -1, np.newaxis]
                    else:
                        filler[:] = fill
                    minimum = e_time_axis[-1]
                    e_time_axis = np.concatenate([
                        e_time_axis,
                        np.linspace(
                            minimum + min_delt,
                            minimum + diff * min_delt,
                            diff
                        )
                    ])
                    elem = np.concatenate([elem, filler], 1)
            arr[:, sx:sx + x] = elem[:, :x]

            if diff > 0:
                if mask is None:
                    mask = np.zeros((data.shape[0], size), dtype=np.uint8)
                mask[:, sx + x - diff:sx + x] = 1
            time_axis[sx:sx + x] = e_time_axis[:x] + data.t_delt * (sx + sd)
            if nonlinear:
                sd += max(0, diff)
            sx += x
        params = {
            'time_axis': time_axis,
            'freq_axis': data.freq_axis,
            'start': data.start,
            'end': specs[-1].end,
            't_delt': data.t_delt,
            't_init': data.t_init,
            't_label': data.t_label,
            'f_label': data.f_label,
            'content': data.content,
            'instruments': _union(spec.instruments for spec in specs),
        }
        if mask is not None:
            arr = ma.array(arr, mask=mask)
        if nonlinear:
            del params['t_delt']
            return Spectrogram(arr, **params)
        return common_base(specs)(arr, **params)

    def time_to_x(self, time):
        """Return x-coordinate in spectrogram that corresponds to the
        passed datetime value.

        Parameters
        ----------
        time : `~sunpy.time.parse_time` compatible str
            `datetime.datetime` to find the x coordinate for.
        """
        # This is impossible for frequencies because that mapping
        # is not injective.
        time = parse_time(time)
        diff = time - self.start
        diff_s = SECONDS_PER_DAY * diff.days + diff.seconds
        result = diff_s // self.t_delt
        if 0 <= result <= self.shape[1]:
            return result
        raise ValueError("Out of range.")

    @staticmethod
    def intersect_time(specs):
        """Return slice of spectrograms that is present in all of the ones
        passed.

        Parameters
        ----------
        specs : list
            List of spectrograms of which to find the time intersections.
        """
        delt = min(sp.t_delt for sp in specs)
        start = max(sp.t_init for sp in specs)

        # XXX: Could do without resampling by using
        # sp.t_init below, not sure if good idea.
        specs = [sp.resample_time(delt) for sp in specs]
        cut = [sp[:, (start - sp.t_init) / delt:] for sp in specs]

        length = min(sp.shape[1] for sp in cut)
        return [sp[:, :length] for sp in cut]

    @classmethod
    def combine_frequencies(cls, specs):
        """Return new spectrogram that contains frequencies from all the
        spectrograms in spec. Only returns time intersection of all of them.

        Parameters
        ----------
        spec : list
            List of spectrograms of which to combine the frequencies into one.
        """
        if not specs:
            raise ValueError("Need at least one spectrogram.")

        specs = cls.intersect_time(specs)

        one = specs[0]

        dtype_ = max(sp.dtype for sp in specs)
        fsize = sum(sp.shape[0] for sp in specs)

        new = np.zeros((fsize, one.shape[1]), dtype=dtype_)

        freq_axis = np.zeros((fsize,))

        for n, (data, row) in enumerate(merge(
            [
                [(sp, n) for n in xrange(sp.shape[0])] for sp in specs
            ],
            key=lambda x: x[0].freq_axis[x[1]]
        )):
            new[n, :] = data[row, :]
            freq_axis[n] = data.freq_axis[row]
        params = {
            'time_axis': one.time_axis,  # Should be equal
            'freq_axis': freq_axis,
            'start': one.start,
            'end': one.end,
            't_delt': one.t_delt,
            't_init': one.t_init,
            't_label': one.t_label,
            'f_label': one.f_label,
            'content': one.content,
            'instruments': _union(spec.instruments for spec in specs)
        }
        return common_base(specs)(new, **params)

    def check_linearity(self, err=None, err_factor=None):
        """Check linearity of time axis. If err is given, tolerate absolute
        derivation from average delta up to err. If err_factor is given,
        tolerate up to err_factor * average_delta. If both are given,
        TypeError is raised. Default to err=0.

        Parameters
        ----------
        err : float
            Absolute difference each delta is allowed to diverge from the
            average. Cannot be used in combination with err_factor.
        err_factor : float
            Relative difference each delta is allowed to diverge from the
            average, i.e. err_factor * average. Cannot be used in combination
            with err.
        """
        deltas = self.time_axis[:-1] - self.time_axis[1:]
        avg = np.average(deltas)
        if err is None and err_factor is None:
            err = 0
        elif err is None:
            err = abs(err_factor * avg)
        elif err_factor is not None:
            raise TypeError("Only supply err or err_factor, not both")
        return (abs(deltas - avg) <= err).all()

    def in_interval(self, start=None, end=None):
        """Return part of spectrogram that lies in [start, end).

        Parameters
        ----------
        start : None or `~datetime.datetime` or `~sunpy.time.parse_time` compatible string or time string
            Start time of the part of the spectrogram that is returned. If the
            measurement only spans over one day, a colon separated string
            representing the time can be passed.
        end : None or `~datetime.datetime` or `~sunpy.time.parse_time` compatible string or time string
            See start.
        """
        if start is not None:
            try:
                start = parse_time(start)
            except ValueError:
                # XXX: We could do better than that.
                if get_day(self.start) != get_day(self.end):
                    raise TypeError(
                        "Time ambiguous because data spans over more than one day"
                    )
                start = datetime.datetime(
                    self.start.year, self.start.month, self.start.day,
                    *map(int, start.split(":"))
                )
            start = self.time_to_x(start)
        if end is not None:
            try:
                end = parse_time(end)
            except ValueError:
                if get_day(self.start) != get_day(self.end):
                    raise TypeError(
                        "Time ambiguous because data spans over more than one day"
                    )
                end = datetime.datetime(
                    self.start.year, self.start.month, self.start.day,
                    *map(int, end.split(":"))
                )
            end = self.time_to_x(end)
        return self[:, start:end]<|MERGE_RESOLUTION|>--- conflicted
+++ resolved
@@ -973,13 +973,8 @@
 
     @classmethod
     def join_many(cls, specs, mk_arr=None, nonlinear=False,
-<<<<<<< HEAD
                   maxgap=0, fill=JOIN_REPEAT):
         """ Produce new Spectrogram that contains spectrograms
-=======
-        maxgap=0, fill=JOIN_REPEAT):
-        """Produce new Spectrogram that contains spectrograms
->>>>>>> 936a200b
         joined together in time.
 
         Parameters
