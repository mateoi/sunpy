--- conflicted
+++ resolved
@@ -66,16 +66,9 @@
             'numpy',
             'pyfits',
             'scipy',
-<<<<<<< HEAD
-            'pandas',
-            'matplotlib>=1.1'
-#            'scikit-image',
-=======
  #           'suds',
             'pandas>=0.10.0',
             'matplotlib>=1.1',
- #           'beautifulsoup4',
->>>>>>> 47687dac
         ],
         license="BSD",
         long_description="\n".join(DOCLINES[2:]),
